--- conflicted
+++ resolved
@@ -5,15 +5,12 @@
 import uvicorn
 from fastapi import FastAPI
 from fastapi.middleware.cors import CORSMiddleware
-<<<<<<< HEAD
+
+from app.config import settings
+from app.logging_config import setup_logging
 from contextlib import asynccontextmanager
 from app.services import connect_db, disconnect_db
 from app.config import settings, TORTOISE_ORM
-=======
-
-from app.config import settings
-from app.logging_config import setup_logging
->>>>>>> fa46e8da
 from app.routes import router as api_router
 from version import __version__
 
