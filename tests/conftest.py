"""
Pytest fixtures for token API endpoint tests.
Updated for Tortoise ORM-based SupabaseClient.
"""
from datetime import datetime, timedelta
from typing import Union

import jwt
import pytest
<<<<<<< HEAD
import asyncio
=======
from clerk_backend_api import RequestState
from clerk_backend_api.jwks_helpers import AuthErrorReason, AuthStatus, TokenVerificationErrorReason
>>>>>>> fa46e8da
from fastapi.testclient import TestClient
from unittest.mock import Mock, patch, MagicMock, AsyncMock
from app.routes.git_tokens import get_current_user_id
from app.main import app  # Assuming your FastAPI app is in app.main

# Sample encrypted token values for testing
TOKEN_ENCRYPTED_1 = "gAAAAABoMFiNIvAc7WIFnoKXBjkpAVrdiTFrhlmZtG8BBwvmy1dtvfEFmupm0fcvDUo3unosoAQz5eclP2QFMnPMLG4Hj21MBt-xTdWL661JnWP-wQarnLI="
TOKEN_ENCRYPTED_2 = "gAAAAABoMFiNIvAc7WIFnoKXBjkpAVrdiTFrhlmZtG8BBwvmy1dtvfEFmupm0fcvDUo3unosoAQz5eclP2QFMnPMLG4Hj21MBt-xTdWL661JnWP-wQarnLI="
decrypted1_masked = decrypted2_masked = "ghp_************cdef"


@pytest.fixture
def token_decrypted1_masked():
    return "ghp_************cdef"


@pytest.fixture
def token_decrypted1():
    return "ghp_1234567890abcdef"


@pytest.fixture
def token_encrypted1():
    return TOKEN_ENCRYPTED_1


@pytest.fixture
def token_gitlab_decrypted1():
    return "glpat-1234567890abcdef"


@pytest.fixture
def token_gitlab_decrypted1_masked():
    return "glpa**************cdef"


@pytest.fixture
def client():
    """
    Create and return a test client for the FastAPI app.
    """
    return TestClient(app)


@pytest.fixture
def mock_db_client():
    """
    Create a mocked db_client for Tortoise ORM operations.
    """
    with patch("app.routes.git_tokens.db_client") as mock:
        # Setup async mock methods
        mock.execute_query = AsyncMock()
        mock.execute_query_one = AsyncMock()
        mock.insert_row = AsyncMock()
        mock.delete_rows = AsyncMock()
        yield mock


@pytest.fixture
def mock_get_current_user_id():
    """Create a mocked get_current_user_id function."""
    with patch(
        "app.routes.git_tokens.get_current_user_id", new_callable=AsyncMock
    ) as mock:
        mock.return_value = "user-123"
        yield mock


@pytest.fixture(autouse=True)
def override_get_current_user_id():
    async def mock_user():
        return "user-123"

    app.dependency_overrides[get_current_user_id] = mock_user
    yield
    app.dependency_overrides.clear()


@pytest.fixture
def mock_supabase():
    """
    Create a mocked Supabase client (kept for backward compatibility).
    This now mocks the Tortoise ORM-based client.
    """
    with patch("app.services.db_client") as mock:  # Note: using 'Test' alias
        mock_instance = AsyncMock()
        mock.return_value = mock_instance
        yield mock


@pytest.fixture
def token_data_single():
    """
    Return a single token data record for testing.
    """
    return {
        "id": "123",
        "label": "Production GitHub",
        "git_hosting": "github",
        "token_value": TOKEN_ENCRYPTED_1,
        "masked_token": "ghp_************cdef",
        "created_at": "2024-01-01T10:00:00Z",
        "updated_at": "2024-01-02T10:00:00Z",
    }


@pytest.fixture
def token_data_list():
    """
    Return a list of token data records for testing.
    """
    return [
        {
            "id": "1",
            "label": "GitHub Production",
            "git_hosting": "github",
            "token_value": TOKEN_ENCRYPTED_1,
            "masked_token": decrypted1_masked,
            "created_at": "2024-01-01T10:00:00Z",
            "updated_at": "2024-01-02T10:00:00Z",
        },
        {
            "id": "2",
            "label": "GitLab Staging",
            "git_hosting": "gitlab",
            "token_value": TOKEN_ENCRYPTED_2,
            "masked_token": decrypted2_masked,
            "created_at": "2024-01-03T10:00:00Z",
            "updated_at": "2024-01-04T10:00:00Z",
        },
    ]


@pytest.fixture
def invalid_token_data_list():
    """
    Return a list of token data with missing or invalid fields for testing.
    """
    return [
        {
            "id": "3",
            # Missing token_value field
            "label": "Missing Token Value",
            "git_hosting": "github",
            "created_at": "2024-01-01T10:00:00Z",
        },
        {
            # Missing id field
            "label": "Missing ID",
            "git_hosting": "gitlab",
            "token_value": TOKEN_ENCRYPTED_2,
            "created_at": "2024-01-03T10:00:00Z",
        },
        {
            "id": "5",
            "label": "Empty Token Value",
            "git_hosting": "github",
            "token_value": "",  # Empty token
            "created_at": "2024-01-05T10:00:00Z",
        },
    ]


@pytest.fixture
def mock_supabase_select(mock_db_client, token_data_list):
    """
    Setup the mock db_client to return token data list for execute_query.
    """
    mock_db_client.execute_query.return_value = token_data_list
    return mock_db_client


@pytest.fixture
def mock_supabase_filter(mock_supabase, token_data_list):
    """
<<<<<<< HEAD
    Setup the mock Supabase client to return filtered token data using filter method.
    """
    mock_instance = mock_supabase.return_value

    # Configure filter method to return specific results based on filters
    async def side_effect_filter(
        table, filters=None, columns=None, limit=None, single=False
    ):
=======
    Mock SupabaseClient.filter() with dynamic filtering by any field (e.g., user_id, label).
    """
    mock_instance = mock_supabase.return_value

    def side_effect_filter(table, filters=None, columns=None, limit=None, order_by=None):
>>>>>>> fa46e8da
        if not filters:
            return (
                token_data_list
                if not single
                else (token_data_list[0] if token_data_list else None)
            )

<<<<<<< HEAD
        # Filter by label
        if "label" in filters:
            label = filters["label"]
            filtered = [
                token for token in token_data_list if token.get("label") == label
            ]
            return filtered if not single else (filtered[0] if filtered else None)

        return [] if not single else None
=======
        # Return only tokens that match ALL provided filters
        def matches_all_filters(token):
            return all(str(token.get(key)) == str(value) for key, value in filters.items())

        filtered = [token for token in token_data_list if matches_all_filters(token)]

        if limit:
            filtered = filtered[:limit]

        return filtered

    mock_instance.filter.side_effect = side_effect_filter
>>>>>>> fa46e8da

    mock_instance.filter = AsyncMock(side_effect=side_effect_filter)
    return mock_instance


@pytest.fixture
def mock_supabase_empty(mock_supabase):
    """
    Setup the mock Supabase client to return empty results.
    """
    mock_instance = mock_supabase.return_value
    mock_instance.select = AsyncMock(return_value=[])
    mock_instance.filter = AsyncMock(return_value=[])
    return mock_instance


@pytest.fixture
def mock_supabase_invalid_data(mock_supabase, invalid_token_data_list):
    """
    Setup the mock Supabase client to return invalid token data.
    """
    mock_instance = mock_supabase.return_value
    mock_instance.filter = AsyncMock(return_value=invalid_token_data_list)

    async def side_effect_filter(
        table, filters=None, columns=None, limit=None, single=False
    ):
        if filters and "label" in filters:
            # Return the first invalid token data
            return (
                [invalid_token_data_list[0]]
                if not single
                else invalid_token_data_list[0]
            )
        return (
            invalid_token_data_list
            if not single
            else (invalid_token_data_list[0] if invalid_token_data_list else None)
        )

    mock_instance.filter.side_effect = side_effect_filter
    return mock_instance


@pytest.fixture()
def mock_supabase_invalid_label(mock_supabase):
    mock_instance = mock_supabase.return_value
    mock_instance.filter = AsyncMock(return_value=[])
    return mock_instance


@pytest.fixture
def mock_github_manager():
    """Mock for GitHubManager."""
    with patch("app.routes.git_tokens.GitHubManager") as mock:
        yield mock


@pytest.fixture
def mock_gitlab_manager():
    """Mock for GitLabManager."""
    with patch("app.routes.git_tokens.GitLabManager") as mock:
        yield mock


@pytest.fixture
def mock_github_manager_success():
    """Mock for successful GitHubManager authentication."""
    with patch("app.routes.git_tokens.GitHubManager") as mock_class:
        mock_instance = MagicMock()
        mock_instance.auth_status = True
        mock_instance.get_user.return_value = {"login": "testuser"}
        mock_class.return_value = mock_instance
        yield mock_class


@pytest.fixture
def mock_github_manager_failure():
    """Mock for failed GitHubManager authentication."""
    with patch("app.routes.git_tokens.GitHubManager") as mock_class:
        mock_instance = MagicMock()
        mock_instance.auth_status = False
        mock_instance.get_user.return_value = None
        mock_class.return_value = mock_instance
        yield mock_class


@pytest.fixture
def mock_gitlab_manager_success():
    with patch("app.routes.git_tokens.GitLabManager") as mock_class:
        mock_instance = MagicMock()
        mock_instance.auth_status = True
        mock_instance.get_user.return_value = {"username": "testuser"}
        mock_class.return_value = mock_instance
        yield mock_class


@pytest.fixture
def mock_gitlab_manager_auth_failure():
    """Mock for GitLabManager with authentication failure."""
    with patch("app.routes.git_tokens.GitLabManager") as mock_class:
        mock_instance = MagicMock()
        mock_instance.auth_status = False
        mock_class.return_value = mock_instance
        yield mock_class


@pytest.fixture
def mock_gitlab_manager_user_failure():
    """Mock for GitLabManager with user fetch failure."""
    with patch("app.routes.git_tokens.GitLabManager") as mock_class:
        mock_instance = MagicMock()
        mock_instance.auth_status = True
        mock_instance.get_user.return_value = None
        mock_class.return_value = mock_instance
        yield mock_class


@pytest.fixture
def mock_supabase_insert():
    """Mock for SupabaseClient insert operation."""
    with patch("app.routes.git_tokens.db_client") as mock:
        mock.insert_row = AsyncMock(return_value="999")
        yield mock


@pytest.fixture
def mock_supabase_insert_success():
    """Mock for successful SupabaseClient insert operation."""
    with patch("app.routes.git_tokens.db_client") as mock:
        mock.insert_row = AsyncMock(return_value="999")
        yield mock


@pytest.fixture
def sample_token_id():
    """Simple sample token ID for testing"""
    return "67dff10e-d80e-4a90-a737-20afab09a321"


@pytest.fixture
def sample_token_data():
    """Basic sample token data"""
    return {
        "id": "67dff10e-d80e-4a90-a737-20afab09a321",
        "label": "test-token-label",
        "value": "masked-token-value",
        "created_at": "2024-01-01T00:00:00Z",
        "updated_at": "2024-01-01T00:00:00Z",
    }


@pytest.fixture
def token_payload_github():
    """Sample GitHub token payload."""
    return {
        "label": "Test GitHub Token",
        "user_id": "user123",
        "git_hosting": "github",
        "token_value": "ghp_1234567890abcdef",
    }


@pytest.fixture
def token_payload_gitlab():
    """Sample GitLab token payload."""
    return {
        "label": "Test GitLab Token",
        "user_id": "user123",
        "git_hosting": "gitlab",
        "token_value": "glpat-1234567890abcdef",
    }


@pytest.fixture
def mock_api_response():
    """Mock for APIResponse utility class."""
    with patch("app.routes.git_tokens.APIResponse") as mock:
        # Set up success method
        mock.success = MagicMock(
            return_value={
                "success": True,
                "message": "Operation successful",
                "data": {},
            }
        )

        # Set up error method
        mock.error = MagicMock(
            return_value={"success": False, "message": "Operation failed", "data": None}
        )

        yield mock


@pytest.fixture
def mock_supabase_client():
    """
    Basic mock SupabaseClient fixture that returns a mocked client instance.
    Updated for Tortoise ORM async methods.
    """
    with patch("app.routes.git_tokens.db_client") as mock_client:
        # Set default async return values
        mock_client.execute_query_one = AsyncMock(return_value=None)
        mock_client.delete_rows = AsyncMock(return_value=True)
        mock_client.insert_row = AsyncMock(return_value="new-id")
        mock_client.execute_query = AsyncMock(return_value=[])

        yield mock_client


<<<<<<< HEAD
# Additional fixtures for Tortoise ORM specific testing
@pytest.fixture
def mock_tortoise_connection():
    """Mock Tortoise ORM connection."""
    with patch("app.services.supabase_client.connections") as mock_connections:
        mock_conn = AsyncMock()
        mock_connections.get.return_value = mock_conn
        yield mock_conn


@pytest.fixture
def mock_tortoise_init():
    """Mock Tortoise.init for database initialization."""
    with patch("app.services.supabase_client.Tortoise.init") as mock_init:
        mock_init.return_value = AsyncMock()
        yield mock_init


@pytest.fixture
def mock_encryption_helper():
    """Mock EncryptionHelper for token encryption/decryption."""
    with patch("app.routes.git_tokens.EncryptionHelper") as mock_helper:
        mock_instance = MagicMock()
        mock_instance.encrypt.return_value = TOKEN_ENCRYPTED_1
        mock_instance.decrypt.return_value = "ghp_1234567890abcdef"
        mock_helper.return_value = mock_instance
        mock_helper.encrypt = mock_instance.encrypt
        mock_helper.decrypt = mock_instance.decrypt
        yield mock_helper


def mock_general_encryption_helper():
    """Mock EncryptionHelper for token encryption/decryption."""
    with patch("app.utils.encryption.EncryptionHelper") as mock_helper:
        mock_instance = MagicMock()
        mock_instance.encrypt.return_value = TOKEN_ENCRYPTED_1
        mock_instance.decrypt.return_value = "ghp_1234567890abcdef"
        mock_helper.return_value = mock_instance
        mock_helper.encrypt = mock_instance.encrypt
        mock_helper.decrypt = mock_instance.decrypt
        yield mock_helper


# Event loop fixture for async tests
@pytest.fixture(scope="session")
def event_loop():
    """Create an instance of the default event loop for the test session."""
    loop = asyncio.get_event_loop_policy().new_event_loop()
    yield loop
    loop.close()


# Fixture for async test client
@pytest.fixture
async def async_client():
    """
    Create an async test client for testing async endpoints.
    """
    from httpx import AsyncClient

    async with AsyncClient(app=app, base_url="http://test") as ac:
        yield ac
=======
# ==================================================
# Clerk Fixtures
# ==================================================
# Fixture: Generate test JWT with custom payload overrides
@pytest.fixture
def generate_test_jwt():
    def _generate(payload_overrides=None, exp_minutes=10):
        now = datetime.utcnow()
        payload = {
            "sub": "user_test123",
            "email": "test@example.com",
            "name": "Test User",
            "iat": now,
            "exp": now + timedelta(minutes=exp_minutes),
            "iss": "https://mock.clerk.dev",
            "v": 2
        }
        if payload_overrides:
            payload.update(payload_overrides)
        return jwt.encode(payload, "test-secret", algorithm="HS256")
    
    return _generate


# Fixture: Mock authenticate_request() as a signed-in Clerk user
@pytest.fixture
def mock_clerk_signed_in(monkeypatch):
    def _mock(payload: dict, token: str = "fake-token"):
        def _handler(request, options):
            return RequestState(
                status=AuthStatus.SIGNED_IN,
                token=token,
                payload=payload
            )
        
        monkeypatch.setattr("app.utils.auth.authenticate_request", _handler)
    
    return _mock


# Fixture: Simulate signed-out Clerk response with an error reason
@pytest.fixture
def mock_clerk_signed_out(monkeypatch):
    def _mock(reason_enum: Union[AuthErrorReason, TokenVerificationErrorReason]):
        def _handler(request, options):
            return RequestState(
                status=AuthStatus.SIGNED_OUT,
                reason=reason_enum,
                token=None,
                payload=None
            )
        
        monkeypatch.setattr("app.utils.auth.authenticate_request", _handler)
    
    return _mock
>>>>>>> fa46e8da
<|MERGE_RESOLUTION|>--- conflicted
+++ resolved
@@ -7,12 +7,9 @@
 
 import jwt
 import pytest
-<<<<<<< HEAD
 import asyncio
-=======
 from clerk_backend_api import RequestState
 from clerk_backend_api.jwks_helpers import AuthErrorReason, AuthStatus, TokenVerificationErrorReason
->>>>>>> fa46e8da
 from fastapi.testclient import TestClient
 from unittest.mock import Mock, patch, MagicMock, AsyncMock
 from app.routes.git_tokens import get_current_user_id
@@ -24,30 +21,26 @@
 decrypted1_masked = decrypted2_masked = "ghp_************cdef"
 
 
+
 @pytest.fixture
 def token_decrypted1_masked():
     return "ghp_************cdef"
 
-
 @pytest.fixture
 def token_decrypted1():
     return "ghp_1234567890abcdef"
 
-
 @pytest.fixture
 def token_encrypted1():
     return TOKEN_ENCRYPTED_1
 
-
 @pytest.fixture
 def token_gitlab_decrypted1():
     return "glpat-1234567890abcdef"
 
-
 @pytest.fixture
 def token_gitlab_decrypted1_masked():
     return "glpa**************cdef"
-
 
 @pytest.fixture
 def client():
@@ -101,6 +94,8 @@
         mock_instance = AsyncMock()
         mock.return_value = mock_instance
         yield mock
+
+
 
 
 @pytest.fixture
@@ -117,7 +112,6 @@
         "created_at": "2024-01-01T10:00:00Z",
         "updated_at": "2024-01-02T10:00:00Z",
     }
-
 
 @pytest.fixture
 def token_data_list():
@@ -147,33 +141,61 @@
 
 
 @pytest.fixture
+
 def invalid_token_data_list():
-    """
+
+    """
+
     Return a list of token data with missing or invalid fields for testing.
-    """
+
+    """
+
     return [
+
         {
+
             "id": "3",
+
             # Missing token_value field
+
             "label": "Missing Token Value",
+
             "git_hosting": "github",
-            "created_at": "2024-01-01T10:00:00Z",
+
+            "created_at": "2024-01-01T10:00:00Z"
+
         },
+
         {
+
             # Missing id field
+
             "label": "Missing ID",
+
             "git_hosting": "gitlab",
+
             "token_value": TOKEN_ENCRYPTED_2,
-            "created_at": "2024-01-03T10:00:00Z",
+
+            "created_at": "2024-01-03T10:00:00Z"
+
         },
+
         {
+
             "id": "5",
+
             "label": "Empty Token Value",
+
             "git_hosting": "github",
+
             "token_value": "",  # Empty token
-            "created_at": "2024-01-05T10:00:00Z",
-        },
+
+            "created_at": "2024-01-05T10:00:00Z"
+
+        }
+
     ]
+
 
 
 @pytest.fixture
@@ -188,7 +210,6 @@
 @pytest.fixture
 def mock_supabase_filter(mock_supabase, token_data_list):
     """
-<<<<<<< HEAD
     Setup the mock Supabase client to return filtered token data using filter method.
     """
     mock_instance = mock_supabase.return_value
@@ -197,13 +218,6 @@
     async def side_effect_filter(
         table, filters=None, columns=None, limit=None, single=False
     ):
-=======
-    Mock SupabaseClient.filter() with dynamic filtering by any field (e.g., user_id, label).
-    """
-    mock_instance = mock_supabase.return_value
-
-    def side_effect_filter(table, filters=None, columns=None, limit=None, order_by=None):
->>>>>>> fa46e8da
         if not filters:
             return (
                 token_data_list
@@ -211,7 +225,6 @@
                 else (token_data_list[0] if token_data_list else None)
             )
 
-<<<<<<< HEAD
         # Filter by label
         if "label" in filters:
             label = filters["label"]
@@ -221,20 +234,6 @@
             return filtered if not single else (filtered[0] if filtered else None)
 
         return [] if not single else None
-=======
-        # Return only tokens that match ALL provided filters
-        def matches_all_filters(token):
-            return all(str(token.get(key)) == str(value) for key, value in filters.items())
-
-        filtered = [token for token in token_data_list if matches_all_filters(token)]
-
-        if limit:
-            filtered = filtered[:limit]
-
-        return filtered
-
-    mock_instance.filter.side_effect = side_effect_filter
->>>>>>> fa46e8da
 
     mock_instance.filter = AsyncMock(side_effect=side_effect_filter)
     return mock_instance
@@ -243,8 +242,11 @@
 @pytest.fixture
 def mock_supabase_empty(mock_supabase):
     """
+
     Setup the mock Supabase client to return empty results.
-    """
+
+    """
+
     mock_instance = mock_supabase.return_value
     mock_instance.select = AsyncMock(return_value=[])
     mock_instance.filter = AsyncMock(return_value=[])
@@ -254,8 +256,11 @@
 @pytest.fixture
 def mock_supabase_invalid_data(mock_supabase, invalid_token_data_list):
     """
+
     Setup the mock Supabase client to return invalid token data.
-    """
+
+    """
+
     mock_instance = mock_supabase.return_value
     mock_instance.filter = AsyncMock(return_value=invalid_token_data_list)
 
@@ -308,6 +313,7 @@
         mock_instance.auth_status = True
         mock_instance.get_user.return_value = {"login": "testuser"}
         mock_class.return_value = mock_instance
+
         yield mock_class
 
 
@@ -446,7 +452,6 @@
         yield mock_client
 
 
-<<<<<<< HEAD
 # Additional fixtures for Tortoise ORM specific testing
 @pytest.fixture
 def mock_tortoise_connection():
@@ -509,7 +514,7 @@
 
     async with AsyncClient(app=app, base_url="http://test") as ac:
         yield ac
-=======
+
 # ==================================================
 # Clerk Fixtures
 # ==================================================
@@ -530,7 +535,7 @@
         if payload_overrides:
             payload.update(payload_overrides)
         return jwt.encode(payload, "test-secret", algorithm="HS256")
-    
+
     return _generate
 
 
@@ -544,9 +549,9 @@
                 token=token,
                 payload=payload
             )
-        
+
         monkeypatch.setattr("app.utils.auth.authenticate_request", _handler)
-    
+
     return _mock
 
 
@@ -561,8 +566,7 @@
                 token=None,
                 payload=None
             )
-        
+
         monkeypatch.setattr("app.utils.auth.authenticate_request", _handler)
-    
-    return _mock
->>>>>>> fa46e8da
+
+    return _mock